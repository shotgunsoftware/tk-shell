# Copyright (c) 2013 Shotgun Software Inc.
#
# CONFIDENTIAL AND PROPRIETARY
#
# This work is provided "AS IS" and subject to the Shotgun Pipeline Toolkit
# Source Code License included in this distribution package. See LICENSE.
# By accessing, using, copying or modifying this work you indicate your
# agreement to the Shotgun Pipeline Toolkit Source Code License. All rights
# not expressly granted therein are reserved by Shotgun Software Inc.

"""
Implements the Terminal Engine in Tank, e.g the a way to run apps inside of a standard python
terminal session.
"""

import tank
import inspect
import logging

from tank.platform import Engine
from tank import TankError

class ShellEngine(Engine):
    """
    An engine for a terminal.
    """
    def __init__(self, *args, **kwargs):
        # passthrough so we can init stuff

        # the has_qt flag indicates that the QT subsystem is present and can be started
        self._has_qt = False

        self._ui_created = False

        # set up a very basic logger, assuming it will be overridden
        self._log = logging.getLogger("tank.tk-shell")
        self._log.setLevel(logging.INFO)
        ch = logging.StreamHandler()
        formatter = logging.Formatter()
        ch.setFormatter(formatter)
        self._log.addHandler(ch)

        if len(args) > 0 and isinstance(args[0], tank.Tank):
            if hasattr(args[0], "log"):
                # there is a tank.log on the API instance.
                # hook this up with our logging
                self._log = args[0].log

        super(ShellEngine, self).__init__(*args, **kwargs)

    def init_engine(self):
        """
        Init
        """

    @property
    def has_ui(self):
        """
        Indicates if this engine has a UI. The shell engine will have one only if
        QApplication has been instantiated.

        :returns: True if UI is available, False otherwise.
        """
        # Testing for UI this way allows the tank shell command to show UIs after
        # a QApplication has been created.
        if self._has_qt:
            from tank.platform.qt import QtGui
            return QtGui.QApplication.instance() is not None
        else:
            return False

    def has_received_ui_creation_requests(self):
        """
        returns true if one or more windows have been requested
        via the show_dialog methods
        """
        return self._ui_created

    ##########################################################################################
    # properties

    @property
    def context_change_allowed(self):
        """
        Allows on-the-fly context changing.
        """
        return True

    ##########################################################################################
    # command handling

    def execute_command(self, cmd_key, args):
        """
        Executes a given command.
        """
        cb = self.commands[cmd_key]["callback"]
        
        # make sure the number of parameters to the command are correct
        cb_arg_spec = inspect.getargspec(cb)
        cb_arg_list = cb_arg_spec[0]
        cb_var_args = cb_arg_spec[1]
        
        if hasattr(cb, "__self__"):
            # first argument to cb will be class instance:
            cb_arg_list = cb_arg_list[1:]

        # ensure the correct/minimum number of arguments have been passed:
        have_expected_args = False
        if cb_var_args:
            have_expected_args = (len(args) >= len(cb_arg_list))
        else:
            have_expected_args = (len(args) == len(cb_arg_list)) 
        
        if not have_expected_args:
            expected_args = list(cb_arg_list)
            if cb_var_args:
                expected_args.append("*%s" % cb_var_args)
            raise TankError("Cannot run command! Expected command arguments (%s)" % ", ".join(expected_args))
        
        if not self._has_qt:
            # QT not available - just run the command straight
            return cb(*args)
        else:
            from tank.platform.qt import QtCore, QtGui
            
            # we got QT capabilities. Start a QT app and fire the command into the app
            tk_shell = self.import_module("tk_shell")
            t = tk_shell.Task(self, cb, args)
            
            # start up our QApp now, if none is already running
            qt_application = None
<<<<<<< HEAD
            if not QtGui.QApplication.instance():
=======
            if not QtGui.qApp:
                QtGui.QApplication.setLibraryPaths([])
>>>>>>> 2b8cf04e
                qt_application = QtGui.QApplication([])
                qt_application.setWindowIcon(QtGui.QIcon(self.icon_256))
                self._initialize_dark_look_and_feel()

            # if we didn't start the QApplication here, let the responsability
            # to run the exec loop and quit to the initial creator of the QApplication
            if qt_application:
                # when the QApp starts, initialize our task code
                QtCore.QTimer.singleShot(0, t.run_command )
                # and ask the main app to exit when the task emits its finished signal
                t.finished.connect(qt_application.quit)

                # start the application loop. This will block the process until the task
                # has completed - this is either triggered by a main window closing or
                # byt the finished signal being called from the task class above.
                qt_application.exec_()
            else:
                # we can run the command now, as the QApp is already started
                t.run_command()

    ##########################################################################################
    # logging interfaces

    def log_debug(self, msg):
        self._log.debug(msg)
    
    def log_info(self, msg):
        self._log.info(msg)
        
    def log_warning(self, msg):
        self._log.warning(msg)
    
    def log_error(self, msg):
        self._log.error(msg)

    ##########################################################################################
    # pyside / qt
    
    def _define_qt_base(self):
        """
        check for pyside then pyqt
        """
        # proxy class used when QT does not exist on the system.
        # this will raise an exception when any QT code tries to use it
        class QTProxy(object):                        
            def __getattr__(self, name):
                raise tank.TankError("Looks like you are trying to run an App that uses a QT "
                                     "based UI, however the Shell engine could not find a PyQt "
                                     "or PySide installation in your python system path. We " 
                                     "recommend that you install PySide if you want to "
                                     "run UI applications from the Shell.")
        
        base = {"qt_core": QTProxy(), "qt_gui": QTProxy(), "dialog_base": None}
        self._has_qt = False
        
        if not self._has_qt:
            # first look for pyside
            try:
                from PySide import QtCore, QtGui
                import PySide

                # Some old versions of PySide don't include version information
                # so add something here so that we can use PySide.__version__ 
                # later without having to check!
                if not hasattr(PySide, "__version__"):
                    PySide.__version__ = "<unknown>"

                # tell QT to interpret C strings as utf-8
                utf8 = QtCore.QTextCodec.codecForName("utf-8")
                QtCore.QTextCodec.setCodecForCStrings(utf8)

                # a simple dialog proxy that pushes the window forward
                class ProxyDialogPySide(QtGui.QDialog):
                    def show(self):
                        QtGui.QDialog.show(self)
                        self.activateWindow()
                        self.raise_()

                    def exec_(self):
                        self.activateWindow()
                        self.raise_()
                        # the trick of activating + raising does not seem to be enough for
                        # modal dialogs. So force put them on top as well.
                        self.setWindowFlags(QtCore.Qt.WindowStaysOnTopHint | self.windowFlags())
                        return QtGui.QDialog.exec_(self)
                        
                
                base["qt_core"] = QtCore
                base["qt_gui"] = QtGui
                base["dialog_base"] = ProxyDialogPySide
                self.log_debug("Successfully initialized PySide '%s' located in %s." 
                               % (PySide.__version__, PySide.__file__))
                self._has_qt = True
            except ImportError:
                pass
            except Exception, e:
                self.log_warning("Error setting up pyside. Pyside based UI support will not "
                                 "be available: %s" % e)
        
        if not self._has_qt:
            # if pyside not found, look for pyqt4
            try:
                from PyQt4 import QtCore, QtGui
                import PyQt4
                
                # tell QT to interpret C strings as utf-8
                utf8 = QtCore.QTextCodec.codecForName("utf-8")
                QtCore.QTextCodec.setCodecForCStrings(utf8)                
                
                # a simple dialog proxy that pushes the window forward
                class ProxyDialogPyQt(QtGui.QDialog):
                    def show(self):
                        QtGui.QDialog.show(self)
                        self.activateWindow()
                        self.raise_()
                
                    def exec_(self):
                        self.activateWindow()
                        self.raise_()
                        # the trick of activating + raising does not seem to be enough for
                        # modal dialogs. So force put them on top as well.                        
                        self.setWindowFlags(QtCore.Qt.WindowStaysOnTopHint | self.windowFlags())
                        return QtGui.QDialog.exec_(self)
                
                
                # hot patch the library to make it work with pyside code
                QtCore.Signal = QtCore.pyqtSignal
                QtCore.Slot = QtCore.pyqtSlot
                QtCore.Property = QtCore.pyqtProperty             
                base["qt_core"] = QtCore
                base["qt_gui"] = QtGui
                base["dialog_base"] = ProxyDialogPyQt
                self.log_debug("Successfully initialized PyQt '%s' located in %s." 
                               % (QtCore.PYQT_VERSION_STR, PyQt4.__file__))
                self._has_qt = True
            except ImportError:
                pass
            except Exception, e:
                self.log_warning("Error setting up PyQt. PyQt based UI support will not "
                                 "be available: %s" % e)
        
        return base
        
        
    def show_dialog(self, title, bundle, widget_class, *args, **kwargs):
        """
        Shows a non-modal dialog window in a way suitable for this engine. 
        The engine will attempt to parent the dialog nicely to the host application.
        
        :param title: The title of the window
        :param bundle: The app, engine or framework object that is associated with this window
        :param widget_class: The class of the UI to be constructed. This must derive from QWidget.
        
        Additional parameters specified will be passed through to the widget_class constructor.
        
        :returns: the created widget_class instance
        """
        if not self._has_qt:
            self.log_error("Cannot show dialog %s! No QT support appears to exist in this engine. "
                           "In order for the shell engine to run UI based apps, either pyside "
                           "or PyQt needs to be installed in your system." % title)
            return
        
        self._ui_created = True
        
        return Engine.show_dialog(self, title, bundle, widget_class, *args, **kwargs)    
    
    def show_modal(self, title, bundle, widget_class, *args, **kwargs):
        """
        Shows a modal dialog window in a way suitable for this engine. The engine will attempt to
        integrate it as seamlessly as possible into the host application. This call is blocking 
        until the user closes the dialog.
        
        :param title: The title of the window
        :param bundle: The app, engine or framework object that is associated with this window
        :param widget_class: The class of the UI to be constructed. This must derive from QWidget.
        
        Additional parameters specified will be passed through to the widget_class constructor.

        :returns: (a standard QT dialog status return code, the created widget_class instance)
        """
        if not self._has_qt:
            self.log_error("Cannot show dialog %s! No QT support appears to exist in this engine. "
                           "In order for the shell engine to run UI based apps, either pyside "
                           "or PyQt needs to be installed in your system." % title)
            return

        self._ui_created = True
        
        return Engine.show_modal(self, title, bundle, widget_class, *args, **kwargs)


<|MERGE_RESOLUTION|>--- conflicted
+++ resolved
@@ -129,12 +129,8 @@
             
             # start up our QApp now, if none is already running
             qt_application = None
-<<<<<<< HEAD
             if not QtGui.QApplication.instance():
-=======
-            if not QtGui.qApp:
                 QtGui.QApplication.setLibraryPaths([])
->>>>>>> 2b8cf04e
                 qt_application = QtGui.QApplication([])
                 qt_application.setWindowIcon(QtGui.QIcon(self.icon_256))
                 self._initialize_dark_look_and_feel()
