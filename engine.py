# Copyright (c) 2013 Shotgun Software Inc.
#
# CONFIDENTIAL AND PROPRIETARY
#
# This work is provided "AS IS" and subject to the Shotgun Pipeline Toolkit
# Source Code License included in this distribution package. See LICENSE.
# By accessing, using, copying or modifying this work you indicate your
# agreement to the Shotgun Pipeline Toolkit Source Code License. All rights
# not expressly granted therein are reserved by Shotgun Software Inc.

"""
Implements the Terminal Engine in Tank, e.g the a way to run apps inside of a
standard python terminal session.
"""

import tank
import inspect
import logging
import sys
import os
import platform

from tank_vendor.shotgun_api3.lib import six
from tank.platform import Engine
from tank import TankError


class ShellEngine(Engine):
    """
    An engine for a terminal.
    """

    def __init__(self, *args, **kwargs):
        # passthrough so we can init stuff

        # the has_qt flag indicates that the QT subsystem is present and can be started
        self._has_qt = False

        self._ui_created = False

        self._log = None
        self._stream_handler = None

        # Check if the Toolkit instance has a log and if so, we'll use it.
        if len(args) > 0 and isinstance(args[0], tank.Tank):
            if hasattr(args[0], "log"):
                # there is a tank.log on the API instance.
                # hook this up with our logging
                self._log = args[0].log

        # If no log was found, we'll install our own handler so things
        # get printed to the console.
        if self._log is None:
            # set up a very basic logger, assuming it will be overridden
            self._log = logging.getLogger("tank.tk-shell")
            self._log.setLevel(logging.INFO)
            self._stream_handler = logging.StreamHandler()
            formatter = logging.Formatter()
            self._stream_handler.setFormatter(formatter)
            self._log.addHandler(self._stream_handler)

        super(ShellEngine, self).__init__(*args, **kwargs)

    def init_engine(self):
        """
        Init
        """

    def destroy_engine(self):
        """
        Called when engine is destroyed.

        This will remove the logger.
        """
        self._cleanup_logger()

    def __del__(self):
        """
        Called when the object is garbaged-collected.
        """
        # If the destroy_engine has not been called (in a failed test for example), we still
        # need to remove the stream logger if available. Otherwise subsequent tests will
        # have more and more loggers added to tank.tk-shell.
        self._cleanup_logger()

    def _cleanup_logger(self):
        """
        Removes the stream handler if it exists from the current logger.
        """
        if self._stream_handler is not None:
            self._log.removeHandler(self._stream_handler)
            self._stream_handler = None

    @property
    def has_ui(self):
        """
        Indicates if this engine has a UI. The shell engine will have one only if
        QApplication has been instantiated.

        :returns: True if UI is available, False otherwise.
        """
        # Testing for UI this way allows the tank shell command to show UIs afte45

        # a QApplication has been created.
        if self._has_qt:
            from tank.platform.qt import QtGui
            return QtGui.QApplication.instance() is not None
        else:
            return False

    def has_received_ui_creation_requests(self):
        """
        returns true if one or more windows have been requested
        via the show_dialog methods
        """
        return self._ui_created

    ###################################################################################
    # properties

    @property
    def context_change_allowed(self):
        """
        Allows on-the-fly context changing.
        """
        return True

    ###################################################################################
    # command handling

    def execute_command(self, cmd_key, args):
        """
        Executes a given command.
        """
        cb = self.commands[cmd_key]["callback"]

        getargspec = inspect.getargspec if six.PY2 else inspect.getfullargspec

        # make sure the number of parameters to the command are correct
        cb_arg_spec = getargspec(cb)
        cb_arg_list = cb_arg_spec[0]
        cb_var_args = cb_arg_spec[1]

        if hasattr(cb, "__self__"):
            # first argument to cb will be class instance:
            cb_arg_list = cb_arg_list[1:]

        # ensure the correct/minimum number of arguments have been passed:
        have_expected_args = False
        if cb_var_args:
            have_expected_args = len(args) >= len(cb_arg_list)
        else:
            have_expected_args = len(args) == len(cb_arg_list)

        if not have_expected_args:
            expected_args = list(cb_arg_list)
            if cb_var_args:
                expected_args.append("*%s" % cb_var_args)
            raise TankError(
                "Cannot run command! Expected command arguments (%s)"
                % ", ".join(expected_args)
            )

        if not self._has_qt:
            # QT not available - just run the command straight
            return cb(*args)
        else:
            from tank.platform.qt import QtCore, QtGui

            # we got QT capabilities. Start a QT app and fire the command into the app
            tk_shell = self.import_module("tk_shell")
            t = tk_shell.Task(self, cb, args)

            # start up our QApp now, if none is already running
            qt_application = None
<<<<<<< HEAD
            if not QtGui.qApp:
                # We need to clear Qt library paths on Linux if KDE is the active
                # environment. This resolves issues with mismatched Qt libraries
                # between the OS and the application being launched if it is a DCC
                # that comes with a bundled Qt.
                if (
                    tank.util.is_linux()
                    and os.environ.get("KDE_FULL_SESSION") is not None
                ):
=======

            if not QtGui.QApplication.instance():
                # We need to clear Qt library paths on Linux if KDE is the active environment.
                # This resolves issues with mismatched Qt libraries between the OS and the
                # application being launched if it is a DCC that comes with a bundled Qt.
                if sys.platform == "linux2" and os.environ.get("KDE_FULL_SESSION") is not None:
>>>>>>> 7fd2a683
                    QtGui.QApplication.setLibraryPaths([])

                qt_application = QtGui.QApplication([])
                qt_application.setWindowIcon(QtGui.QIcon(self.icon_256))
                self._initialize_dark_look_and_feel()

            # if we didn't start the QApplication here, let the responsability
            # to run the exec loop and quit to the initial creator of the QApplication
            if qt_application:
                # when the QApp starts, initialize our task code
                QtCore.QTimer.singleShot(0, t.run_command)
                # and ask the main app to exit when the task emits its finished signal
                t.finished.connect(qt_application.quit)

                # start the application loop. This will block the process until the task
                # has completed - this is either triggered by a main window closing or
                # byt the finished signal being called from the task class above.
                qt_application.exec_()
            else:
                # we can run the command now, as the QApp is already started
                t.run_command()

    ###################################################################################
    # logging interfaces

    def log_debug(self, msg):
        self._log.debug(msg)

    def log_info(self, msg):
        self._log.info(msg)

    def log_warning(self, msg):
        self._log.warning(msg)

    def log_error(self, msg):
        self._log.error(msg)

    ###################################################################################
    # metrics

    @property
    def host_info(self):
        """
        Returns information about the application hosting this engine.

        :returns: A {"name": "Python", "version": Python version} dictionary.
        """
        return {"name": "Python", "version": platform.python_version()}

    ###################################################################################
    # PySide / QT

    def _define_qt_base(self):
        """
        Define the QT environment.
        """
        base = super(ShellEngine, self)._define_qt_base()

        if not base["qt_gui"]:
            self._has_qt = False

            # proxy class used when QT does not exist on the system.
            # this will raise an exception when any QT code tries to use it
            class QTProxy(object):
                def __getattr__(self, name):
                    raise tank.TankError(
                        "The Shotgun Toolkit App you are trying to execute requires "
                        "a full QT environment in order to render its UI. A valid "
                        "PySide2/PySide/PyQt5/PyQt4 installation could not be found "
                        "in your python system path."
                    )

            base = {"qt_core": QTProxy(), "qt_gui": QTProxy(), "dialog_base": None}

        else:
            self._has_qt = True
            QtCore = base["qt_core"]
            QtGui = base["qt_gui"]

            # Tell QT4 to interpret C strings as utf-8.
            # On PySide2 we patch QTextCodec with a do-nothing stub
            # for setCodecForCStrings(), so this will have no effect.
            utf8 = QtCore.QTextCodec.codecForName("utf-8")
            QtCore.QTextCodec.setCodecForCStrings(utf8)

            # a simple dialog proxy that pushes the window forward
            class ProxyDialogPyQt(QtGui.QDialog):
                def show(self):
                    QtGui.QDialog.show(self)
                    self.activateWindow()
                    self.raise_()

                def exec_(self):
                    self.activateWindow()
                    self.raise_()
                    # the trick of activating + raising does not seem to be enough for
                    # modal dialogs. So force put them on top as well.
                    self.setWindowFlags(
                        QtCore.Qt.WindowStaysOnTopHint | self.windowFlags()
                    )
                    return QtGui.QDialog.exec_(self)

            base["dialog_base"] = ProxyDialogPyQt

            # also figure out if qt is already running
            if QtGui.QApplication.instance():
                self._has_ui = True

        return base

    def show_dialog(self, title, bundle, widget_class, *args, **kwargs):
        """
        Shows a non-modal dialog window in a way suitable for this engine.
        The engine will attempt to parent the dialog nicely to the host application.

        :param title: The title of the window
        :param bundle: The app, engine or framework object that is associated with
            this window
        :param widget_class: The class of the UI to be constructed. This must derive
            from QWidget.

        Additional parameters specified will be passed through to the widget_class
            constructor.

        :returns: the created widget_class instance
        """
        if not self._has_qt:
            self.log_error(
                "Cannot show dialog %s! No QT support appears to exist in this engine. "
                "In order for the shell engine to run UI based apps, either pyside "
                "or PyQt needs to be installed in your system." % title
            )
            return

        self._ui_created = True

        return Engine.show_dialog(self, title, bundle, widget_class, *args, **kwargs)

    def show_modal(self, title, bundle, widget_class, *args, **kwargs):
        """
        Shows a modal dialog window in a way suitable for this engine. The engine
        will attempt to integrate it as seamlessly as possible into the host
        application. This call is blocking until the user closes the dialog.

        :param title: The title of the window
        :param bundle: The app, engine or framework object that is associated with
            this window
        :param widget_class: The class of the UI to be constructed. This must derive
            from QWidget.

        Additional parameters specified will be passed through to the widget_class
            constructor.

        :returns: (a standard QT dialog status return code, the created widget_class
            instance)
        """
        if not self._has_qt:
            self.log_error(
                "Cannot show dialog %s! No QT support appears to exist in this engine. "
                "In order for the shell engine to run UI based apps, either pyside "
                "or PyQt needs to be installed in your system." % title
            )
            return

        self._ui_created = True

        return Engine.show_modal(self, title, bundle, widget_class, *args, **kwargs)<|MERGE_RESOLUTION|>--- conflicted
+++ resolved
@@ -104,6 +104,7 @@
         # a QApplication has been created.
         if self._has_qt:
             from tank.platform.qt import QtGui
+
             return QtGui.QApplication.instance() is not None
         else:
             return False
@@ -173,24 +174,15 @@
 
             # start up our QApp now, if none is already running
             qt_application = None
-<<<<<<< HEAD
-            if not QtGui.qApp:
-                # We need to clear Qt library paths on Linux if KDE is the active
-                # environment. This resolves issues with mismatched Qt libraries
-                # between the OS and the application being launched if it is a DCC
-                # that comes with a bundled Qt.
+
+            if not QtGui.QApplication.instance():
+                # We need to clear Qt library paths on Linux if KDE is the active environment.
+                # This resolves issues with mismatched Qt libraries between the OS and the
+                # application being launched if it is a DCC that comes with a bundled Qt.
                 if (
                     tank.util.is_linux()
                     and os.environ.get("KDE_FULL_SESSION") is not None
                 ):
-=======
-
-            if not QtGui.QApplication.instance():
-                # We need to clear Qt library paths on Linux if KDE is the active environment.
-                # This resolves issues with mismatched Qt libraries between the OS and the
-                # application being launched if it is a DCC that comes with a bundled Qt.
-                if sys.platform == "linux2" and os.environ.get("KDE_FULL_SESSION") is not None:
->>>>>>> 7fd2a683
                     QtGui.QApplication.setLibraryPaths([])
 
                 qt_application = QtGui.QApplication([])
