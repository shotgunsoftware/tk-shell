# Copyright (c) 2013 Shotgun Software Inc.
#
# CONFIDENTIAL AND PROPRIETARY
#
# This work is provided "AS IS" and subject to the Shotgun Pipeline Toolkit
# Source Code License included in this distribution package. See LICENSE.
# By accessing, using, copying or modifying this work you indicate your
# agreement to the Shotgun Pipeline Toolkit Source Code License. All rights
# not expressly granted therein are reserved by Shotgun Software Inc.

"""
Implements the Terminal Engine in Tank, e.g the a way to run apps inside of a
standard python terminal session.
"""

import tank
import inspect
import logging
import sys
import os
import platform

from tank_vendor import six
from tank.platform import Engine
from tank import TankError


class ShellEngine(Engine):
    """
    An engine for a terminal.
    """

    def __init__(self, *args, **kwargs):
        # passthrough so we can init stuff

        # the has_qt flag indicates that the QT subsystem is present and can be started
        self._has_qt = False

        self._ui_created = False

        self._log = None
        self._stream_handler = None

        # Check if the Toolkit instance has a log and if so, we'll use it.
        if len(args) > 0 and isinstance(args[0], tank.Tank):
            if hasattr(args[0], "log"):
                # there is a tank.log on the API instance.
                # hook this up with our logging
                self._log = args[0].log

        # If no log was found, we'll install our own handler so things
        # get printed to the console.
        if self._log is None:
            # set up a very basic logger, assuming it will be overridden
            self._log = logging.getLogger("tank.tk-shell")
            self._log.setLevel(logging.INFO)
            self._stream_handler = logging.StreamHandler()
            formatter = logging.Formatter()
            self._stream_handler.setFormatter(formatter)
            self._log.addHandler(self._stream_handler)

        super(ShellEngine, self).__init__(*args, **kwargs)

    def init_engine(self):
        """
        Init
        """

    def destroy_engine(self):
        """
        Called when engine is destroyed.

        This will remove the logger.
        """
        self._cleanup_logger()

    def __del__(self):
        """
        Called when the object is garbaged-collected.
        """
        # If the destroy_engine has not been called (in a failed test for example), we still
        # need to remove the stream logger if available. Otherwise subsequent tests will
        # have more and more loggers added to tank.tk-shell.
        self._cleanup_logger()

    def _cleanup_logger(self):
        """
        Removes the stream handler if it exists from the current logger.
        """
        if self._stream_handler is not None:
            self._log.removeHandler(self._stream_handler)
            self._stream_handler = None

    @property
    def has_ui(self):
        """
        Indicates if this engine has a UI. The shell engine will have one only if
        QApplication has been instantiated.

        :returns: True if UI is available, False otherwise.
        """
        # Testing for UI this way allows the tank shell command to show UIs afte45

        # a QApplication has been created.
        if self._has_qt:
            from tank.platform.qt import QtGui
<<<<<<< HEAD

=======
>>>>>>> 71a065f3
            return QtGui.QApplication.instance() is not None
        else:
            return False

    def has_received_ui_creation_requests(self):
        """
        returns true if one or more windows have been requested
        via the show_dialog methods
        """
        return self._ui_created

    ###################################################################################
    # properties

    @property
    def context_change_allowed(self):
        """
        Allows on-the-fly context changing.
        """
        return True

    ###################################################################################
    # command handling

    def execute_command(self, cmd_key, args):
        """
        Executes a given command.
        """
        cb = self.commands[cmd_key]["callback"]

        getargspec = inspect.getargspec if six.PY2 else inspect.getfullargspec

        # make sure the number of parameters to the command are correct
        cb_arg_spec = getargspec(cb)
        cb_arg_list = cb_arg_spec[0]
        cb_var_args = cb_arg_spec[1]

        if hasattr(cb, "__self__"):
            # first argument to cb will be class instance:
            cb_arg_list = cb_arg_list[1:]

        # ensure the correct/minimum number of arguments have been passed:
        have_expected_args = False
        if cb_var_args:
            have_expected_args = len(args) >= len(cb_arg_list)
        else:
            have_expected_args = len(args) == len(cb_arg_list)

        if not have_expected_args:
            expected_args = list(cb_arg_list)
            if cb_var_args:
                expected_args.append("*%s" % cb_var_args)
            raise TankError(
                "Cannot run command! Expected command arguments (%s)"
                % ", ".join(expected_args)
            )

        if not self._has_qt:
            # QT not available - just run the command straight
            return cb(*args)
        else:
            from tank.platform.qt import QtCore, QtGui

            # we got QT capabilities. Start a QT app and fire the command into the app
            tk_shell = self.import_module("tk_shell")
            t = tk_shell.Task(self, cb, args)

            # start up our QApp now, if none is already running
            qt_application = None
<<<<<<< HEAD

=======
>>>>>>> 71a065f3
            if not QtGui.QApplication.instance():
                # We need to clear Qt library paths on Linux if KDE is the active environment.
                # This resolves issues with mismatched Qt libraries between the OS and the
                # application being launched if it is a DCC that comes with a bundled Qt.
                if (
                    tank.util.is_linux()
                    and os.environ.get("KDE_FULL_SESSION") is not None
                ):
                    QtGui.QApplication.setLibraryPaths([])

                qt_application = QtGui.QApplication([])
                qt_application.setWindowIcon(QtGui.QIcon(self.icon_256))
                self._initialize_dark_look_and_feel()

            # if we didn't start the QApplication here, let the responsability
            # to run the exec loop and quit to the initial creator of the QApplication
            if qt_application:
                # when the QApp starts, initialize our task code
                QtCore.QTimer.singleShot(0, t.run_command)
                # and ask the main app to exit when the task emits its finished signal
                t.finished.connect(qt_application.quit)

                # start the application loop. This will block the process until the task
                # has completed - this is either triggered by a main window closing or
                # byt the finished signal being called from the task class above.
                qt_application.exec_()
            else:
                # we can run the command now, as the QApp is already started
                t.run_command()

    ###################################################################################
    # logging interfaces

    def log_debug(self, msg):
        self._log.debug(msg)

    def log_info(self, msg):
        self._log.info(msg)

    def log_warning(self, msg):
        self._log.warning(msg)

    def log_error(self, msg):
        self._log.error(msg)

    ###################################################################################
    # metrics

    @property
    def host_info(self):
        """
        Returns information about the application hosting this engine.

        :returns: A {"name": "Python", "version": Python version} dictionary.
        """
<<<<<<< HEAD
        return {"name": "Python", "version": platform.python_version()}

    ###################################################################################
    # PySide / QT

=======
        return {
            "name": "Python",
            "version": platform.python_version(),
        }

    ##########################################################################################
    # PySide / QT
    
>>>>>>> 71a065f3
    def _define_qt_base(self):
        """
        Define the QT environment.
        """
        base = super(ShellEngine, self)._define_qt_base()

        if not base["qt_gui"]:
            self._has_qt = False

            # proxy class used when QT does not exist on the system.
            # this will raise an exception when any QT code tries to use it
            class QTProxy(object):
                def __getattr__(self, name):
                    raise tank.TankError(
<<<<<<< HEAD
                        "The Shotgun Toolkit App you are trying to execute requires "
                        "a full QT environment in order to render its UI. A valid "
                        "PySide2/PySide/PyQt5/PyQt4 installation could not be found "
                        "in your python system path."
=======
                        "The Shotgun Toolkit App you are trying to execute requires a full QT "
                        "environment in order to render its UI. A valid PySide2/PySide/PyQt "
                        "installation could not be found in your python system path."
>>>>>>> 71a065f3
                    )

            base = {"qt_core": QTProxy(), "qt_gui": QTProxy(), "dialog_base": None}

        else:
            self._has_qt = True
            QtCore = base["qt_core"]
            QtGui = base["qt_gui"]

            # Tell QT4 to interpret C strings as utf-8.
            # On PySide2 we patch QTextCodec with a do-nothing stub
            # for setCodecForCStrings(), so this will have no effect.
            utf8 = QtCore.QTextCodec.codecForName("utf-8")
            QtCore.QTextCodec.setCodecForCStrings(utf8)

            # a simple dialog proxy that pushes the window forward
            class ProxyDialogPyQt(QtGui.QDialog):
                def show(self):
                    QtGui.QDialog.show(self)
                    self.activateWindow()
                    self.raise_()

                def exec_(self):
                    self.activateWindow()
                    self.raise_()
                    # the trick of activating + raising does not seem to be enough for
                    # modal dialogs. So force put them on top as well.
<<<<<<< HEAD
                    self.setWindowFlags(
                        QtCore.Qt.WindowStaysOnTopHint | self.windowFlags()
                    )
=======
                    self.setWindowFlags(QtCore.Qt.WindowStaysOnTopHint | self.windowFlags())
>>>>>>> 71a065f3
                    return QtGui.QDialog.exec_(self)

            base["dialog_base"] = ProxyDialogPyQt

            # also figure out if qt is already running
            if QtGui.QApplication.instance():
                self._has_ui = True

        return base

    def show_dialog(self, title, bundle, widget_class, *args, **kwargs):
        """
        Shows a non-modal dialog window in a way suitable for this engine.
        The engine will attempt to parent the dialog nicely to the host application.

        :param title: The title of the window
        :param bundle: The app, engine or framework object that is associated with
            this window
        :param widget_class: The class of the UI to be constructed. This must derive
            from QWidget.

        Additional parameters specified will be passed through to the widget_class
            constructor.

        :returns: the created widget_class instance
        """
        if not self._has_qt:
            self.log_error(
                "Cannot show dialog %s! No QT support appears to exist in this engine. "
                "In order for the shell engine to run UI based apps, either pyside "
                "or PyQt needs to be installed in your system." % title
            )
            return

        self._ui_created = True

        return Engine.show_dialog(self, title, bundle, widget_class, *args, **kwargs)

    def show_modal(self, title, bundle, widget_class, *args, **kwargs):
        """
        Shows a modal dialog window in a way suitable for this engine. The engine
        will attempt to integrate it as seamlessly as possible into the host
        application. This call is blocking until the user closes the dialog.

        :param title: The title of the window
        :param bundle: The app, engine or framework object that is associated with
            this window
        :param widget_class: The class of the UI to be constructed. This must derive
            from QWidget.

        Additional parameters specified will be passed through to the widget_class
            constructor.

        :returns: (a standard QT dialog status return code, the created widget_class
            instance)
        """
        if not self._has_qt:
            self.log_error(
                "Cannot show dialog %s! No QT support appears to exist in this engine. "
                "In order for the shell engine to run UI based apps, either pyside "
                "or PyQt needs to be installed in your system." % title
            )
            return

        self._ui_created = True

        return Engine.show_modal(self, title, bundle, widget_class, *args, **kwargs)<|MERGE_RESOLUTION|>--- conflicted
+++ resolved
@@ -104,10 +104,7 @@
         # a QApplication has been created.
         if self._has_qt:
             from tank.platform.qt import QtGui
-<<<<<<< HEAD
-
-=======
->>>>>>> 71a065f3
+
             return QtGui.QApplication.instance() is not None
         else:
             return False
@@ -177,10 +174,6 @@
 
             # start up our QApp now, if none is already running
             qt_application = None
-<<<<<<< HEAD
-
-=======
->>>>>>> 71a065f3
             if not QtGui.QApplication.instance():
                 # We need to clear Qt library paths on Linux if KDE is the active environment.
                 # This resolves issues with mismatched Qt libraries between the OS and the
@@ -236,13 +229,6 @@
 
         :returns: A {"name": "Python", "version": Python version} dictionary.
         """
-<<<<<<< HEAD
-        return {"name": "Python", "version": platform.python_version()}
-
-    ###################################################################################
-    # PySide / QT
-
-=======
         return {
             "name": "Python",
             "version": platform.python_version(),
@@ -250,8 +236,7 @@
 
     ##########################################################################################
     # PySide / QT
-    
->>>>>>> 71a065f3
+
     def _define_qt_base(self):
         """
         Define the QT environment.
@@ -266,16 +251,9 @@
             class QTProxy(object):
                 def __getattr__(self, name):
                     raise tank.TankError(
-<<<<<<< HEAD
-                        "The Shotgun Toolkit App you are trying to execute requires "
-                        "a full QT environment in order to render its UI. A valid "
-                        "PySide2/PySide/PyQt5/PyQt4 installation could not be found "
-                        "in your python system path."
-=======
                         "The Shotgun Toolkit App you are trying to execute requires a full QT "
                         "environment in order to render its UI. A valid PySide2/PySide/PyQt "
                         "installation could not be found in your python system path."
->>>>>>> 71a065f3
                     )
 
             base = {"qt_core": QTProxy(), "qt_gui": QTProxy(), "dialog_base": None}
@@ -303,13 +281,9 @@
                     self.raise_()
                     # the trick of activating + raising does not seem to be enough for
                     # modal dialogs. So force put them on top as well.
-<<<<<<< HEAD
                     self.setWindowFlags(
                         QtCore.Qt.WindowStaysOnTopHint | self.windowFlags()
                     )
-=======
-                    self.setWindowFlags(QtCore.Qt.WindowStaysOnTopHint | self.windowFlags())
->>>>>>> 71a065f3
                     return QtGui.QDialog.exec_(self)
 
             base["dialog_base"] = ProxyDialogPyQt
